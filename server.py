--- conflicted
+++ resolved
@@ -26,12 +26,9 @@
 from pydantic import BaseModel
 from fastmcp import FastMCP
 import anthropic
-<<<<<<< HEAD
 from anthropic import AsyncAnthropic # Import AsyncAnthropic
 import openai
 from openai import AsyncOpenAI # Import AsyncOpenAI
-=======
->>>>>>> b5092667
 import google.generativeai as genai
 # import requests # No longer needed for LLaMA
 import httpx # Import httpx
@@ -65,7 +62,7 @@
 
 class PandaMCP(FastMCP):
     """PandaMCP class for handling RAG queries."""
-    async def rag_query(self, question: str, model: str) -> str:
+    def rag_query(self, question: str, model: str) -> str:
         """
         Perform a similarity search on the vector store and retrieve relevant documents.
 
@@ -108,7 +105,6 @@
                 return f"An unexpected error occurred with Anthropic API: {e}"
 
         elif model == "openai":
-<<<<<<< HEAD
             if not OPENAI_API_KEY:
                 raise ValueError("OpenAI API key is not set. Please set the OPENAI_API_KEY environment variable.")
             try:
@@ -135,14 +131,6 @@
                 return f"Error interacting with OpenAI API: {e}"
             except Exception as e:
                 return f"An unexpected error occurred with OpenAI API: {e}"
-=======
-            completion = openai_client.chat.completions.create(
-                model="gpt-4.1-nano",
-                messages=[{"role": "user", "content": prompt}],
-                max_tokens=512
-            )
-            return completion.choices[0].message.content.strip()
->>>>>>> b5092667
 
         elif model == "llama":
             # No API key check needed for LLaMA as per requirements
@@ -163,7 +151,6 @@
                 return f"An unexpected error occurred with LLaMA API: {e}"
 
         elif model == "gemini":
-<<<<<<< HEAD
             if not GEMINI_API_KEY:
                 raise ValueError("Gemini API key is not set. Please set the GEMINI_API_KEY environment variable.")
             try:
@@ -180,11 +167,6 @@
                 return f"Error interacting with Gemini API: Google API error - {e}"
             except Exception as e:
                 return f"An unexpected error occurred with Gemini API: {e}"
-=======
-            gemini_model = genai.GenerativeModel('models/gemini-2.0-flash')
-            response = gemini_model.generate_content(prompt)
-            return response.text.strip()
->>>>>>> b5092667
 
         raise ValueError(f"Unsupported model '{model}'.")
 
